#+TITLE: Week 1
#+AUTHOR: Kristaps Berzinch, Raymond Ortiz, Dallas Downing
#+EMAIL: kristaps@robojackets.org, dallasd@gatech.edu

* What are we doing today?
- Instructor introductions
- Overview of the RoboJackets software training program
- Navigating and manipulating files and directories in the Linux terminal
- Using Git and GitHub for version control
- Do a fun exercise to practice using git

* Meet Evan
#+ATTR_HTML: :width 15%
[[file:https://raw.githubusercontent.com/RoboJackets/software-training/instructor-intros/images/evan-bretl-hiking.jpg]]
- Evan Bretl
 - 3rd year, Computer Science (Intelligence + Mod/Sim threads)
 - Inside RoboJackets: Software Training Coordinator, RoboRacing Software Lead, former RoboRacing Project Manager
 - Outside RoboJackets: Volleyball, AI Club
- How to contact me
 - Slack: [[https://robojackets.slack.com/team/U2AUQ6669][@Evan Bretl]]
 - Email: [[mailto:evan.bretl@gatech.edu][evan.bretl@gatech.edu]]

* Meet Evan
#+ATTR_HTML: :width 15%
[[file:https://i.imgur.com/ol3f6LJ.jpg]]
- Evan Strat
 - 2nd year, Computer Science (Intelligence + Mod/Sim threads)
 - Inside RoboJackets: IT Coordinator, IGVC Software
 - Outside RoboJackets: Play clarinet in marching band
 - More robot than human
- How to contact me
 - Slack: [[https://robojackets.slack.com/team/U73AJTBPV][@Evan Strat]]
 - Email: [[mailto:estrat@gatech.edu][estrat@gatech.edu]]

* Meet Dallas
[[file:https://https://raw.githubusercontent.com/RoboJackets/software-training/instructor-intros/images/dallas.png]]
- Dallas Downing
  - 3rd year, Computer Science (Intelligence + Media)
  - Inside RJ: IGVC Project Manager, Outreach Mentor, Volunteer, PR Committee
  - Outside RJ: various random hobbies
- How to contact me
  - Slack: [[https://robojackets.slack.com/team/U2E07GW77][@dallas-d]]
  - Email: [[mailto:dallas-d@gatech.edu][dallas-d@gatech.edu]

<<<<<<< HEAD
* Meet Andrew
#+ATTR_HTML: :width 15%
[[file:https://i.imgur.com/5Qa0VHl.jpg]]
- Andrew Tuttle
  - 3rd year, Computer Science (Theory, Intelligence)
  - Inside RJ: IGVC Software Lead
  - Outside RJ: Dungeon Master and general geek
- How to contact me
  - Slack: [[https://robojackets.slack.com/messages/@atuttle7/][@atuttle7]]
  - Email: [[mailto:atuttle7@gatech.edu][atuttle7@gatech.edu]]
=======
* Meet Jason
#+ATTR_HTML: :width 15%
[[file:https://i.imgur.com/izC5WWA.jpg]]
- Jason Gibson
  - Senior, Computer Science (Threads: Devices, Intelligence)
  - Inside RoboJackets: President
  - Outside RoboJackets: Avid lover of dad jokes
- How to contact me
  - Slack: [[https://robojackets.slack.com/messages/@Jason_Gibson/][@Jason Gibson]]
  - Email: [[mailto:jgibson37@gatech.edu][jgibson37@gatech.edu]]
>>>>>>> 976f58f6

* Why are you here?
- Learn the basics of software development
- Get up to speed on technologies and techniques common to most RoboJackets teams

* Overview of Training
- Week 0 training (*Insert dates*)
- *TODO:* Anything we need to add here?

* The Linux terminal
- Powerful text-based interface for interacting with your computer
- (Almost) everything is a file or a folder
- It lets you navigate your folders and manipulate files quickly
- There are lots of tiny tools and commands you can use to do useful things

* ATTENTION WINDOWS USERS
- Terminal is not the same as Command Prompt
- You cannot use CMD as it has different commands than Linux
- Instead use Git bash
  - https://www.atlassian.com/git/tutorials/install-git

* Basic commands
#+BEGIN_NOTES
Explain that a directory is more commonly called a folder. Go to your home directory. Create a directory. cd to it. Use echo to create a file. List the files with ls -al. Explain what . and .. are. Remove the file. cd up a level. Remove the directory.
#+END_NOTES
| Command | Use |
|-------+------|
| =cd= | Change to a different directory |
| =ls=  | List files in this directory |
| =mkdir= | Make a new directory |
| =rm= | Remove a file |
| =rmdir= | Remove a directory |
| =echo= | Write arguments to the standard output |
- Note: folder = directory

* Basic commands
#+BEGIN_NOTES
Create a directory with a file again, copy the file to the same folder with a different name, move the original up a level. Run man grep. Grep your file for a keyword. Run history.
#+END_NOTES
| Command | Use |
|-------+------|
| =cp= | Copy a file |
| =mv= | Move a file |
| =man= | Access documentation about a command |
| =grep= | Search for a string |
| =history= | Shows your command history |

* Basic hotkeys
#+BEGIN_NOTES
Copy/paste are generally ctrl+shift+c/ctrl+shift+v, respectively, but varies by shell.
#+END_NOTES
- *Up/down arrow keys:* Cycle through your command history (great for recent commands)
- *Ctrl+R:* Search through your command history (great for less recent commands)
- *Tab:* Complete this command/file/directory name
- *Tab-Tab:* Show possible completions
- *Ctrl+C:* /NOT COPY!/ Stops the current command.
- *Ctrl+Z:* /NOT UNDO!/ Sends the current command to the background.
 - Use =fg= to bring it back to the foreground.
- *Ctrl+Shift+C:* Copy (in Linux)
- *Ctrl+Shift+V:* Paste (in Linux)
- *Ctrl+D:* Exit the shell.

* Git
#+BEGIN_NOTES
Time to switch to the Git/GitHub presentation.
#+END_NOTES
- [[file:git.org][Click here for this week's Git presentation]]<|MERGE_RESOLUTION|>--- conflicted
+++ resolved
@@ -42,7 +42,6 @@
   - Slack: [[https://robojackets.slack.com/team/U2E07GW77][@dallas-d]]
   - Email: [[mailto:dallas-d@gatech.edu][dallas-d@gatech.edu]
 
-<<<<<<< HEAD
 * Meet Andrew
 #+ATTR_HTML: :width 15%
 [[file:https://i.imgur.com/5Qa0VHl.jpg]]
@@ -53,7 +52,7 @@
 - How to contact me
   - Slack: [[https://robojackets.slack.com/messages/@atuttle7/][@atuttle7]]
   - Email: [[mailto:atuttle7@gatech.edu][atuttle7@gatech.edu]]
-=======
+
 * Meet Jason
 #+ATTR_HTML: :width 15%
 [[file:https://i.imgur.com/izC5WWA.jpg]]
@@ -64,7 +63,6 @@
 - How to contact me
   - Slack: [[https://robojackets.slack.com/messages/@Jason_Gibson/][@Jason Gibson]]
   - Email: [[mailto:jgibson37@gatech.edu][jgibson37@gatech.edu]]
->>>>>>> 976f58f6
 
 * Why are you here?
 - Learn the basics of software development
