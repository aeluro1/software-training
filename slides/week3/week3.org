#+TITLE: Week 3
#+AUTHOR: Sahit Chintalapudi, Kristaps Berzinch, Raymond Ortiz
#+EMAIL: schintalapudi@gatech.edu, kristaps@robojackets.org, rortiz9@gatech.edu
#+REVEAL_TRANS: None

* What are we doing today?
- An introduction to the /Standard Template Library/
  - Built-in Data Structures
  - Built-in Algorithms 
- Color Detection with the RJRobot

* The Standard Template Library (STL)
- a collection of general purpose containers and algorithms that are included in C++
- Containers store things; algorithms perform operations on those things
- Everything we work with is declared under the ~std~ namespace.

* Containers
- Data structures in the STL that store a collection of other objects are
  called /containters/
- Examples of Containers include ~std::set~, ~std::priority_queue~,
  or ~std::vector~. Today we'll look at the latter
- Containers are parameterized by a /template arguments/, which dictate what
  type of data the container stores. 

* Vectors
#+BEGIN_NOTES
initializer lists require c++11 for vectors.
#+END_NOTES
- an object that can contain a variable number of other objects (like ArrayList in Java)
- you can keep adding elements to the vector
- order of insertion is maintained 
#+BEGIN_SRC C++
  #include <vector>

  std::vector<int> numbers = {1, 2, 3};
#+END_SRC
- In this example, the vector is passed the type ~int~ as its template argument,
  meaning it can only store type ~int~ 

* Vector methods
#+BEGIN_NOTES
Vectors can grow as items are added, whereas arrays are static.
#+END_NOTES
<<<<<<< HEAD
| =at()= or =[]= | returns the value at a specific index |
| =front()=     | returns the first item                |
| =back()=      | returns the last item                 |
| =size()=      | returns the number of elements        |
| =clear()=     | removes all items                   |
| =insert()=    | inserts an item at a specific index |
| =push_back()= | adds a given element to the end     |
| =pop_back()=  | removes the last element            |
=======
| =at= or =[]=  | returns the value at a specific index |
| =front()=     | returns the first item                |
| =back()=      | returns the last item                 |
| =size()=      | returns the number of elements        |
| =clear()=     | removes all items                     |
| =insert()=    | inserts an item at a specific index   |
| =push_back()= | adds a given element to the end       |
| =pop_back()=  | removes the last element              |
>>>>>>> c741dac3

* Playing with Vectors
#+BEGIN_SRC C++
      #include <vector>
      #include <string>
      #include <iostream>
      using namespace std;
      int main() {
            vector<string> trainers = {"Evan 1", "Evan 2", "Jason", "Andrew"};
            cout << "There are: " << trainers.size() << " trainers" << endl;
            
            trainers.push_back("Dallas");
            trainers.push_back("Woodward");

            cout << "Actually, there are: " << trainers.size() << " trainers" << endl;
      }
#+END_SRC

* More vector examples
#+BEGIN_NOTES
We'll get to begin() and end() later
#+END_NOTES

#+BEGIN_SRC C++
      #include <vector>
      #include <string>
      #include <iostream>
      using namespace std;
     
      int main() {
            vector<string> trainers = {"Evan 1", "Evan 2", "Jason", "Andrew"};
            trainers.push_back("Dallas");
            trainers.push_back("Woodward");

            //Can't forget about the OG trainer. He goes first
            trainers.insert(trainers.begin(), "Matt");
            trainers.insert(trainers.end(), "Sahit");

            //This part is a metaphor for something
            cout << "There are "  << trainers.size() << " trainers" << endl;
            cout << "The 1st trainer is " << trainers.at(0) << endl;
            cout << "The last trainer is " << trainers.at(trainers.size() -1) << endl;
      }
#+END_SRC


* Iterators
- An object that lets you access and modify objects in a container
- Depending on their type, they will let you read or write data in the container, and move forwards, backwards, or both
- The containers library includes the most common ones you'll need, but you can also write your own

* Iterator methods
#+BEGIN_NOTES
picture upcoming. mention that the method should be called on the containing object
#+END_NOTES
| =begin()=  | starts at the *first* item and moves *forwards* when incremented  |
| =end()=    | starts at the *last* item and moves *forwards* when incremented   |
| =rbegin()= | starts at the *last* item and moves *backwards* when incremented  |
| =rend()=   | starts at the *first* item and moves *backwards* when incremented |
- NOTE: these methods are called on the container
  - i.e. ~container.begin()~

* Iterator Methods
[[file:https://i.imgur.com/XOfZ5kf.png]]

* Iterator operations
#+BEGIN_NOTES
picture upcoming
#+END_NOTES
| =*=  | gets the value at the current index                               |
| =++= | increments the iterator forwards
| =--= | decrements the iterator backwards

* Iterator practice
#+BEGIN_NOTES
requires c++ 11.
#+END_NOTES
#+BEGIN_SRC C++
  vector<int> vec = {66,89,0,60,17,90,8};
  vector<int>::iterator it = vec.begin();
#+END_SRC
#+ATTR_HTML: :width 50%
[[file:https://i.imgur.com/MTaVFFM.png]]

#+REVEAL: split
#+BEGIN_SRC C++
  vector<int> vec = {66,89,0,60,17,90,8};
  vector<int>::iterator it = vec.begin();
  it++;
#+END_SRC
#+ATTR_HTML: :width 50%
[[file:https://i.imgur.com/gOXGy4i.png]]

#+REVEAL: split
#+BEGIN_SRC C++
  vector<int> vec = {66,89,0,60,17,90,8};
  vector<int>::iterator it = vec.begin();
  it++;
  it--;
#+END_SRC
#+ATTR_HTML: :width 50%
[[file:https://i.imgur.com/394eVwQ.png]]

#+REVEAL: split
#+BEGIN_NOTES
ask what is the result of this code. Call someone up to show where it will end up
#+END_NOTES
#+BEGIN_SRC C++
  vector<int> vec = {66,89,0,60,17,90,8};
  vector<int>::reverse_iterator it = vec.rbegin();
  it += 3;
#+END_SRC
#+ATTR_HTML: :width 50%
[[file:https://i.imgur.com/wrsXiAZ.png]]

#+REVEAL: split
#+BEGIN_NOTES
write some for loops using iterators and printing out the numbers
#+END_NOTES
#+BEGIN_SRC C++
  vector<int> vec = {66,89,0,60,17,90,8};
  vector<int>::reverse_iterator it = vec.rbegin();
  it += 3;
#+END_SRC
#+ATTR_HTML: :width 50%
[[file:https://i.imgur.com/BMO9nL9.png]]

 
* Algorithms
- algorithms is a header that includes useful operators that can be used on vectors, arrays and other containers
- uses iterators to interact with these containers
- three cateorgies of algorithm methods
  - does not modify the container
  - modifies the container
  - modifies a destination container

* Modifies the container
| =sort()=        | sorts a container in increasing order                 |
| =nth_element()= | finds the nth smallest element                        |
| =fill()=        | fills a container with copies of a given element      |
| =transform()=   | manipulates each element using a function             |
| =reverse()=     | Reverses the order of the elements                    |

* =nth_element= example
- =std::nth_element(first, nth, last);=
- =first= is an iterator to the beginning
- =last= is an iterator to the end
- =nth= is an iterator to the element you would want if the container were sorted
- [[http://cpp.sh/7o2bk][Live example]]


* Algorithm examples 
#+BEGIN_SRC C++
#include <vector>
#include <iterator>
#include <algorithm>

int main()
{
      std::vector<int> v{2, 1, 5, 4, 3};

      //this changes v to {1, 2, 3, 4, 5}
      std::sort(v.begin(), v.end()); 

      //this changes v to {5, 4, 3, 2, 1}
      std::reverse(v.begin(), v.end());
}
#+END_SRC

* Does not modify the container
| =count()=      | counts the number of items in a container that match a given item  |
| =find()=       | returns an iterator to the first element that matches a given item |
| =accumulate()= | sums all elements in a container                                   |

- [[http://cpp.sh/73bu][How to use these algorithms]]


* Challenge 
1. Drive over the several gray strips, stopping at the black strip
2. Determine which strip is the line sensor value
3. Drive back to the median strip, to show that you have calculated it
4. Notes
  - Modify the code in =median_line=
  - You don't know ahead of time how many colored sections there are
  - This is kind of hard<|MERGE_RESOLUTION|>--- conflicted
+++ resolved
@@ -41,17 +41,7 @@
 #+BEGIN_NOTES
 Vectors can grow as items are added, whereas arrays are static.
 #+END_NOTES
-<<<<<<< HEAD
 | =at()= or =[]= | returns the value at a specific index |
-| =front()=     | returns the first item                |
-| =back()=      | returns the last item                 |
-| =size()=      | returns the number of elements        |
-| =clear()=     | removes all items                   |
-| =insert()=    | inserts an item at a specific index |
-| =push_back()= | adds a given element to the end     |
-| =pop_back()=  | removes the last element            |
-=======
-| =at= or =[]=  | returns the value at a specific index |
 | =front()=     | returns the first item                |
 | =back()=      | returns the last item                 |
 | =size()=      | returns the number of elements        |
@@ -59,7 +49,6 @@
 | =insert()=    | inserts an item at a specific index   |
 | =push_back()= | adds a given element to the end       |
 | =pop_back()=  | removes the last element              |
->>>>>>> c741dac3
 
 * Playing with Vectors
 #+BEGIN_SRC C++
