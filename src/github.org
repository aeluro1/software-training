--- conflicted
+++ resolved
@@ -50,9 +50,9 @@
 
 * Let's grab some code!
 - Navigate to github.com/robojackets/roboracing-software
-<<<<<<< HEAD
     - Or the repo of whatever RoboJackets team you are on
-- Select the clone button
+- Select the clone button, and then select download
+[[file:http://i.imgur.com/36pXIT9.png]]
 - TODO: Put a picture of an arrow pointing to the top right
 
 ** Clone the repository
@@ -75,9 +75,4 @@
 
   # You can find the link in the last command under the 'clone or download'
   # green button on your FORK
-#+END_SRC
-=======
-- Select the clone button, and then select download
-[[file:http://i.imgur.com/36pXIT9.png]]
-- Tada! Your own working copy of RoboJackets code!
->>>>>>> 014d363a
+#+END_SRC