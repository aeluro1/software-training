--- conflicted
+++ resolved
@@ -6,19 +6,11 @@
     "export LD_LIBRARY_PATH=/opt/opencv-4.1.1/lib:/usr/local/lib:$LD_LIBRARY_PATH",
     "if [ \"$debug\" == true ]; then ",
     "echo 'DEBUG MODE'",
-<<<<<<< HEAD
-    "/usr/bin/g++ -ggdb3 -std=c++14 $file_path/*.cpp -o runnable.out -L/usr/lib -lrobotcontrol -L/usr/local/lib -lSTSL -lpthread",
-    "chmod 755 runnable.out",
-    "node $HOME/.c9/bin/c9gdbshim.js runnable.out $args",
-    "else",
-    "/usr/bin/g++ -std=c++14 $file_path/*.cpp -o runnable.out -L/usr/lib -lrobotcontrol -L/usr/local/lib -lSTSL -lpthread",
-=======
     "/usr/bin/g++ -ggdb3 -std=c++14 $file_path/*.cpp -o runnable.out -L/usr/lib -lrobotcontrol -L/usr/local/lib -lSTSL `pkg-config --cflags --libs opencv` -lpthread",
     "chmod 755 runnable.out",
     "node $HOME/.c9/bin/c9gdbshim.js runnable.out $args",
     "else",
     "/usr/bin/g++ -std=c++14 $file_path/*.cpp -o runnable.out -L/usr/lib -lrobotcontrol -L/usr/local/lib -lSTSL `pkg-config --cflags --libs opencv` -lpthread",
->>>>>>> 227c72dd
     "chmod 755 runnable.out",
     "./runnable.out $args",
     "fi"
