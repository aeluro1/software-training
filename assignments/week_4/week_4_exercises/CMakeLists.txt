cmake_minimum_required(VERSION 3.0.2)
project(week_4_exercises)

## Compile as C++11, supported in ROS Kinetic and newer
add_compile_options(-std=c++11)

find_package(OpenCV REQUIRED)

## Find catkin macros and libraries
## if COMPONENTS list like find_package(catkin REQUIRED COMPONENTS xyz)
## is used, also find other catkin packages
find_package(catkin REQUIRED
             roscpp
             std_msgs
             nav_msgs
             cv_bridge
             image_transport
        )

## System dependencies are found with CMake's conventions
# find_package(Boost REQUIRED COMPONENTS system)


## Uncomment this if the package has a setup.py. This macro ensures
## modules and global scripts declared therein get installed
## See http://ros.org/doc/api/catkin/html/user_guide/setup_dot_py.html
# catkin_python_setup()

################################################
## Declare ROS messages, services and actions ##
################################################

## To declare and build messages, services or actions from within this
## package, follow these steps:
## * Let MSG_DEP_SET be the set of packages whose message types you use in
##   your messages/services/actions (e.g. std_msgs, actionlib_msgs, ...).
## * In the file package.xml:
##   * add a build_depend tag for "message_generation"
##   * add a build_depend and a exec_depend tag for each package in MSG_DEP_SET
##   * If MSG_DEP_SET isn't empty the following dependency has been pulled in
##     but can be declared for certainty nonetheless:
##     * add a exec_depend tag for "message_runtime"
## * In this file (CMakeLists.txt):
##   * add "message_generation" and every package in MSG_DEP_SET to
##     find_package(catkin REQUIRED COMPONENTS ...)
##   * add "message_runtime" and every package in MSG_DEP_SET to
##     catkin_package(CATKIN_DEPENDS ...)
##   * uncomment the add_*_files sections below as needed
##     and list every .msg/.srv/.action file to be processed
##   * uncomment the generate_messages entry below
##   * add every package in MSG_DEP_SET to generate_messages(DEPENDENCIES ...)

## Generate messages in the 'msg' folder
# add_message_files(
#   FILES
#   Message1.msg
#   Message2.msg
# )

## Generate services in the 'srv' folder
# add_service_files(
#   FILES
#   Service1.srv
#   Service2.srv
# )

## Generate actions in the 'action' folder
# add_action_files(
#   FILES
#   Action1.action
#   Action2.action
# )

## Generate added messages and services with any dependencies listed here
# generate_messages(
#   DEPENDENCIES
#   std_msgs  # Or other packages containing msgs
# )

################################################
## Declare ROS dynamic reconfigure parameters ##
################################################

## To declare and build dynamic reconfigure parameters within this
## package, follow these steps:
## * In the file package.xml:
##   * add a build_depend and a exec_depend tag for "dynamic_reconfigure"
## * In this file (CMakeLists.txt):
##   * add "dynamic_reconfigure" to
##     find_package(catkin REQUIRED COMPONENTS ...)
##   * uncomment the "generate_dynamic_reconfigure_options" section below
##     and list every .cfg file to be processed

## Generate dynamic reconfigure parameters in the 'cfg' folder
# generate_dynamic_reconfigure_options(
#   cfg/DynReconf1.cfg
#   cfg/DynReconf2.cfg
# )

###################################
## catkin specific configuration ##
###################################
## The catkin_package macro generates cmake config files for your package
## Declare things to be passed to dependent projects
## INCLUDE_DIRS: uncomment this if your package contains header files
## LIBRARIES: libraries you create in this project that dependent projects also need
## CATKIN_DEPENDS: catkin_packages dependent projects also need
## DEPENDS: system dependencies of this project that dependent projects also need
catkin_package(
#  INCLUDE_DIRS include
#  LIBRARIES week_4_exercises
#  CATKIN_DEPENDS other_catkin_pkg
#  DEPENDS system_lib
)

###########
## Build ##
###########

## Specify additional locations of header files
## Your package locations should be listed before other locations
include_directories(
# include
<<<<<<< HEAD
 ${catkin_INCLUDE_DIRS} ${OpenCV_INCLUDE_DIRS}
)

add_subdirectory(exercise_4_2)

## Declare a C++ library
# add_library(${PROJECT_NAME}
#   src/${PROJECT_NAME}/week_4_exercises.cpp
# )

## Add cmake target dependencies of the library
## as an example, code may need to be generated before libraries
## either from message generation or dynamic reconfigure
# add_dependencies(${PROJECT_NAME} ${${PROJECT_NAME}_EXPORTED_TARGETS} ${catkin_EXPORTED_TARGETS})

## Declare a C++ executable
## With catkin_make all packages are built within a single CMake context
## The recommended prefix ensures that target names across packages don't collide
# add_executable(${PROJECT_NAME}_node src/week_4_exercises_node.cpp)

## Rename C++ executable without prefix
## The above recommended prefix causes long target names, the following renames the
## target back to the shorter version for ease of user use
## e.g. "rosrun someones_pkg node" instead of "rosrun someones_pkg someones_pkg_node"
# set_target_properties(${PROJECT_NAME}_node PROPERTIES OUTPUT_NAME node PREFIX "")

## Add cmake target dependencies of the executable
## same as for the library above
# add_dependencies(${PROJECT_NAME}_node ${${PROJECT_NAME}_EXPORTED_TARGETS} ${catkin_EXPORTED_TARGETS})

## Specify libraries to link a library or executable target against
# target_link_libraries(${PROJECT_NAME}_node
#   ${catkin_LIBRARIES}
# )

#############
## Install ##
#############

# all install targets should use catkin DESTINATION variables
# See http://ros.org/doc/api/catkin/html/adv_user_guide/variables.html

## Mark executable scripts (Python etc.) for installation
## in contrast to setup.py, you can choose the destination
# catkin_install_python(PROGRAMS
#   scripts/my_python_script
#   DESTINATION ${CATKIN_PACKAGE_BIN_DESTINATION}
# )

## Mark executables for installation
## See http://docs.ros.org/melodic/api/catkin/html/howto/format1/building_executables.html
# install(TARGETS ${PROJECT_NAME}_node
#   RUNTIME DESTINATION ${CATKIN_PACKAGE_BIN_DESTINATION}
# )

## Mark libraries for installation
## See http://docs.ros.org/melodic/api/catkin/html/howto/format1/building_libraries.html
# install(TARGETS ${PROJECT_NAME}
#   ARCHIVE DESTINATION ${CATKIN_PACKAGE_LIB_DESTINATION}
#   LIBRARY DESTINATION ${CATKIN_PACKAGE_LIB_DESTINATION}
#   RUNTIME DESTINATION ${CATKIN_GLOBAL_BIN_DESTINATION}
# )

## Mark cpp header files for installation
# install(DIRECTORY include/${PROJECT_NAME}/
#   DESTINATION ${CATKIN_PACKAGE_INCLUDE_DESTINATION}
#   FILES_MATCHING PATTERN "*.h"
#   PATTERN ".svn" EXCLUDE
# )

## Mark other files for installation (e.g. launch and bag files, etc.)
# install(FILES
#   # myfile1
#   # myfile2
#   DESTINATION ${CATKIN_PACKAGE_SHARE_DESTINATION}
# )
=======
${catkin_INCLUDE_DIRS}
)

add_executable(your_node exercise_4_1/your_node.cpp)
add_dependencies(your_node ${catkin_EXPORTED_TARGETS})
target_link_libraries(your_node ${catkin_LIBRARIES})
>>>>>>> 0548fe13

install(
        TARGETS your_node
        ARCHIVE DESTINATION ${CATKIN_PACKAGE_LIB_DESTINATION}
        LIBRARY DESTINATION ${CATKIN_PACKAGE_LIB_DESTINATION}
        RUNTIME DESTINATION ${CATKIN_PACKAGE_BIN_DESTINATION}
)

add_executable(testing_node testing/testing_node.cpp)
add_dependencies(testing_node ${catkin_EXPORTED_TARGETS})
target_link_libraries(testing_node ${catkin_LIBRARIES})

install(
        TARGETS testing_node
        ARCHIVE DESTINATION ${CATKIN_PACKAGE_LIB_DESTINATION}
        LIBRARY DESTINATION ${CATKIN_PACKAGE_LIB_DESTINATION}
        RUNTIME DESTINATION ${CATKIN_PACKAGE_BIN_DESTINATION}
)<|MERGE_RESOLUTION|>--- conflicted
+++ resolved
@@ -121,106 +121,10 @@
 ## Your package locations should be listed before other locations
 include_directories(
 # include
-<<<<<<< HEAD
  ${catkin_INCLUDE_DIRS} ${OpenCV_INCLUDE_DIRS}
 )
 
-add_subdirectory(exercise_4_2)
 
-## Declare a C++ library
-# add_library(${PROJECT_NAME}
-#   src/${PROJECT_NAME}/week_4_exercises.cpp
-# )
-
-## Add cmake target dependencies of the library
-## as an example, code may need to be generated before libraries
-## either from message generation or dynamic reconfigure
-# add_dependencies(${PROJECT_NAME} ${${PROJECT_NAME}_EXPORTED_TARGETS} ${catkin_EXPORTED_TARGETS})
-
-## Declare a C++ executable
-## With catkin_make all packages are built within a single CMake context
-## The recommended prefix ensures that target names across packages don't collide
-# add_executable(${PROJECT_NAME}_node src/week_4_exercises_node.cpp)
-
-## Rename C++ executable without prefix
-## The above recommended prefix causes long target names, the following renames the
-## target back to the shorter version for ease of user use
-## e.g. "rosrun someones_pkg node" instead of "rosrun someones_pkg someones_pkg_node"
-# set_target_properties(${PROJECT_NAME}_node PROPERTIES OUTPUT_NAME node PREFIX "")
-
-## Add cmake target dependencies of the executable
-## same as for the library above
-# add_dependencies(${PROJECT_NAME}_node ${${PROJECT_NAME}_EXPORTED_TARGETS} ${catkin_EXPORTED_TARGETS})
-
-## Specify libraries to link a library or executable target against
-# target_link_libraries(${PROJECT_NAME}_node
-#   ${catkin_LIBRARIES}
-# )
-
-#############
-## Install ##
-#############
-
-# all install targets should use catkin DESTINATION variables
-# See http://ros.org/doc/api/catkin/html/adv_user_guide/variables.html
-
-## Mark executable scripts (Python etc.) for installation
-## in contrast to setup.py, you can choose the destination
-# catkin_install_python(PROGRAMS
-#   scripts/my_python_script
-#   DESTINATION ${CATKIN_PACKAGE_BIN_DESTINATION}
-# )
-
-## Mark executables for installation
-## See http://docs.ros.org/melodic/api/catkin/html/howto/format1/building_executables.html
-# install(TARGETS ${PROJECT_NAME}_node
-#   RUNTIME DESTINATION ${CATKIN_PACKAGE_BIN_DESTINATION}
-# )
-
-## Mark libraries for installation
-## See http://docs.ros.org/melodic/api/catkin/html/howto/format1/building_libraries.html
-# install(TARGETS ${PROJECT_NAME}
-#   ARCHIVE DESTINATION ${CATKIN_PACKAGE_LIB_DESTINATION}
-#   LIBRARY DESTINATION ${CATKIN_PACKAGE_LIB_DESTINATION}
-#   RUNTIME DESTINATION ${CATKIN_GLOBAL_BIN_DESTINATION}
-# )
-
-## Mark cpp header files for installation
-# install(DIRECTORY include/${PROJECT_NAME}/
-#   DESTINATION ${CATKIN_PACKAGE_INCLUDE_DESTINATION}
-#   FILES_MATCHING PATTERN "*.h"
-#   PATTERN ".svn" EXCLUDE
-# )
-
-## Mark other files for installation (e.g. launch and bag files, etc.)
-# install(FILES
-#   # myfile1
-#   # myfile2
-#   DESTINATION ${CATKIN_PACKAGE_SHARE_DESTINATION}
-# )
-=======
-${catkin_INCLUDE_DIRS}
-)
-
-add_executable(your_node exercise_4_1/your_node.cpp)
-add_dependencies(your_node ${catkin_EXPORTED_TARGETS})
-target_link_libraries(your_node ${catkin_LIBRARIES})
->>>>>>> 0548fe13
-
-install(
-        TARGETS your_node
-        ARCHIVE DESTINATION ${CATKIN_PACKAGE_LIB_DESTINATION}
-        LIBRARY DESTINATION ${CATKIN_PACKAGE_LIB_DESTINATION}
-        RUNTIME DESTINATION ${CATKIN_PACKAGE_BIN_DESTINATION}
-)
-
-add_executable(testing_node testing/testing_node.cpp)
-add_dependencies(testing_node ${catkin_EXPORTED_TARGETS})
-target_link_libraries(testing_node ${catkin_LIBRARIES})
-
-install(
-        TARGETS testing_node
-        ARCHIVE DESTINATION ${CATKIN_PACKAGE_LIB_DESTINATION}
-        LIBRARY DESTINATION ${CATKIN_PACKAGE_LIB_DESTINATION}
-        RUNTIME DESTINATION ${CATKIN_PACKAGE_BIN_DESTINATION}
-)+add_subdirectory(testing)
+add_subdirectory(exercise_4_1)
+add_subdirectory(exercise_4_2)