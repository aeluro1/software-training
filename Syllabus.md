# RoboJackets Software Training - Fall 2021

The RoboJackets software training program is designed to prepare you to work on software for the RoboJackets competitive teams. This program offers practical experience writing code using C++ and ROS. It also covers some of the fundamental concepts of robotics used by all of our teams.

## Trainers

- Navaneet Kadaba (Software Training Lead)
- Nico Bartholomai
- Isaac Dale
- Hussain Gynai
- Matthew Hannay
- Charlie Jenkins
- Nicolas Leone
- Vivek Mhatre
- Adithya Vasudev

## Meeting Schedules

All new software members will attend two meetings each week. One meeting will be with their competition team. The other is a general training meeting for members of all teams. While each competition team has its own schedule for new member meetings, there are multiple sessions of the general training meetings available. These general sessions are identical and exist just to give more flexible scheduling options.

For more information about team meeting schedules and locations, check with each team's leadership.

### New Member Team Meetings
- RoboCup
  - Sundays, 7:00 - 9:30pm
- RoboNav
  - Sundays, 4:00 - 7:00pm
- RoboRacing
  - Mondays, 7:00 - 9:30pm

### General Software Training Meetings
- Wednesdays
  - 4:30 - 6:30pm
  - Van Leer, room C241
- Thursdays
  - 4:30 - 6:30pm
  - Molecular Science and Engineering Building (MoSE), room 1201A

## Resources

- [Software Training Mailing List](https://lists.gatech.edu/sympa/robojackets-training-sw)

  An email list for official training-related announcements.

- [Training Calendar](https://robojackets.org/calendar/action~month/cat_ids~12/request_format~html/)

  See details for all RoboJackets training meetings.

- [Piazza](https://piazza.com/class/ktjbkl11ngk1lr)

  Get your questions answered any time by the instructors or other students.

- [RoboJackets Training YouTube Channel](https://www.youtube.com/channel/UCh3TLV-vQzzcWGQ4u2jsMOw)

  Where all training videos will be posted.

- [Software Training Repository](https://github.com/RoboJackets/software-training)

  The GitHub repository that hosts most of the resources for the software training program, including project instructions and starter code.

- [STSL Repository](https://github.com/RoboJackets/stsl)

  The Software Training Support Library repository. This holds support code for the training projects. Open issues against this repository if you find bugs with the robots or simulator.

## Prerequisites

We will assume that students are familiar with the concepts covered in [AP Computer Science A](https://apstudents.collegeboard.org/courses/ap-computer-science-a). Topics we assume knowledge of will be briefly covered in Week 0 content. Topics covered in AP Computer Science A that have special syntax, properties, or behavior in C++ will be covered in the main course content.

Students should also be comfortable with math at the level of [AP Calculus AB](https://apstudents.collegeboard.org/courses/ap-calculus-ab). Derivatives and integrals will show up throughout the course.

## Topic Schedule

The content of this program is divided into three tracks: Robotics Theory, ROS, and C++. The Robotics Theory track will survey the concepts and math that make intelligent mobile robots work. The ROS track will cover how to use the Robot Operating System to program robots. The C++ track will introduce the C++ programming language, popular in robotics applications.

Week | Robotics Theory | ROS | C++
--- | --- | --- | ---
0 | | | AP CS Review
1 | Linear Algebra, Sensors, Coordinate Frames | Introduction to ROS and useful tools | Introduction to C++
2 | Computer Vision | rclcpp Basics, Timers, Topics | Classes, Inheritance, std::bind
3 | Probability, Particle Filters | Launch, Parameters | Lifetime, References, Pointers
4 | Optimization | Services | Concurrency Basics
5 | SLAM, Mapping | TF, Custom Interfaces | Lambdas
6 | Kalman Filters | Quality of Service | Templates
7 | Control | Actions |
8 | Path Planning | rosbag | Iterators, Algorithms

## Video Schedule

Robotics theory videos should be watched before your team-specific meetings. C++ and ROS videos should be watched before the general training meetings. You should watch the C++ videos before the ROS videos for a given week.

[Course Introduction Video](https://youtu.be/LZ4-nDEAFcY)

Week | Robotics Theory | C++ | ROS
--- | --- | --- | ---
0 | | [Playlist](https://youtube.com/playlist?list=PL1R5gSylLha2AOCmSaLdDlBMug5XFNfwv) |
1 | [Playlist](https://youtube.com/playlist?list=PL1R5gSylLha2RjafLHG9lqNqZ2rzH_hdQ) | [Playlist](https://youtube.com/playlist?list=PL1R5gSylLha1TChL2Lkm6PQQnOPRSIpDK) | [Playlist](https://youtube.com/playlist?list=PL1R5gSylLha0y1U3yHAkCYJXXL-GiJDwF)
2 | [Playlist](https://youtube.com/playlist?list=PL1R5gSylLha0cFU3nGomLr8cIUaKun6bl) | [Playlist](https://youtube.com/playlist?list=PL1R5gSylLha3KemZ2wqInhNm-db8kR88r) | [Playlist](https://youtube.com/playlist?list=PL1R5gSylLha0wxbvXIiNeEr12aoO_VX_8)
3 | [Playlist](https://youtube.com/playlist?list=PL1R5gSylLha2ylxbALvguW15qf-mHjsGm) | [Playlist](https://youtube.com/playlist?list=PL1R5gSylLha2BEzoEGSt-EAmx4HbvQ7RZ) | [Playlist](https://youtube.com/playlist?list=PL1R5gSylLha3YMGovXmHZGn9wVrAChkxk)
4 | [Playlist](https://youtube.com/playlist?list=PL1R5gSylLha0975HYnqN-Jq4Jx0r7LiTu) | [Playlist](https://youtube.com/playlist?list=PL1R5gSylLha1B3HQldnfhFu4_rVZnW55q) | [Playlist](https://youtube.com/playlist?list=PL1R5gSylLha3QucE7Smr0-YvnV70fZkoq)
5 | [Playlist](https://www.youtube.com/watch?v=CgiVz-KMBH0&list=PL1R5gSylLha1cX02r8hiMA85vPmfSYHP_) | [Playlist](https://youtube.com/playlist?list=PL1R5gSylLha1huMeonsTMxqU8DE7m_zWh) | [Playlist](https://youtube.com/playlist?list=PL1R5gSylLha2od_7P9YuSSLsKCd3vtCY7)
6 | [Playlist](https://youtube.com/playlist?list=PL1R5gSylLha0j_tmn3YhTTs90-pUFuZH9) | [Playlist](https://youtube.com/playlist?list=PL1R5gSylLha3kQMd1tIxDywbOWNNYaiJM) | [Playlist](https://youtube.com/playlist?list=PL1R5gSylLha0IvTKCOckpL5QvVB4Hn-97)
7 | [Playlist](https://youtube.com/playlist?list=PL1R5gSylLha3nYaE3PTmJIon7GgIxzr_M) | No C++ videos this week | [Playlist](https://youtube.com/playlist?list=PL1R5gSylLha1qUf5ngWco_EnNfYsTzAUc)
8 | | |

## Project Schedule

Each week will culminate in a programming project that uses the tools and techniques covered. The projects build on each other to produce the complete software stack needed to get a custom robot to execute a challenge game.

Week | Title |  | Description
--- | --- | --- | ---
1 | Coordinate Frame Transforms | [Instructions](projects/week_1/Instructions.md) | Transform fiducial detections from the camera's frame to the robot's body frame.
2 | Color-based Obstacle Detection | [Instructions](projects/week_2/Instructions.md) | Use HSV color detection and a projective homography to find obstacles near the robot.
3 | Particle Filter Localization | [Instructions](projects/week_3/Instructions.md) | Use a particle filter to localize the robot based on fiducial detections.
4 | Gradient Descent Optimization | [Instructions](projects/week_4/Instructions.md) | Use gradient ascent to guide the robot to the highest simulated elevation on the map.
5 | Mapping | [Instructions](projects/week_5/Instructions.md) | Build a map of the environment with a probablistic occupancy grid.
6 | Kalman Filter Tracking | [Instructions](projects/week_6/Instructions.md) | Track mineral deposits with a kalman filter.
<<<<<<< HEAD
7 | LQR Controller | | Control the robot's motion with an LQR controller.
8 | A-Star Path Planning | [Instructions](projects/week_8/Instructions.md) | Teach the robot how to avoid obstacles with the A-Star path planning algorithm.
=======
7 | LQR Controller | [Instructions](projects/week_7/Instructions.md) | Control the robot's motion with an LQR controller.
8 | A-Star Path Planning | | Teach the robot how to avoid obstacles with the A-Star path planning algorithm.
>>>>>>> 81fb15da

## Robotics Theory Worksheets
Week | Title | Worksheet | Solutions
--- | --- | --- | ---
1 | Coordinate Frames, Sensors, Linear | [Sheet](https://drive.google.com/file/d/1RSI5FDaifu5RI0Zk8mrcxu_oQC9gFEAS/view?usp=sharing) | [Solutions](https://drive.google.com/file/d/1LZhwLFQjPbsGK8R7Md7tE79cBLSYIphd/view?usp=sharing)
2 | Computer Vision | [Sheet](https://drive.google.com/file/d/1WPaKruCqwO1BnkNg9nxosYZ5uVZSZLNn/view?usp=sharing) |
3 | Particle Filters | [Sheet](https://drive.google.com/file/d/1ovqS1k6tqK4Txt3FhzIUuJiRUirwYU99/view?usp=sharing) | [Solutions](https://drive.google.com/file/d/1KoD2lEKV4r5nIR7G9aXvYRyaUUf7aoA8/view?usp=sharing)
4 | Optimization | [Sheet](https://drive.google.com/file/d/1Aly66DlZdsVI6cXFvYiMf55G17Fb8wAP/view?usp=sharing) | [Solutions](https://drive.google.com/file/d/1NQUzBEHjBFmcptKXA6lt_mlFg_643osC/view?usp=sharing)
5 | SLAM | [Sheet](https://drive.google.com/file/d/1o6NjqCvy8NcEIltzQVaopmZFODLcoPmy/view?usp=sharing) | [Solutions](https://drive.google.com/file/d/1_bqroLE8-UTiIGRiDryycg_3FNnZlOuA/view?usp=sharing)
6 | No worksheet this week | |
7 | | |
8 | | |<|MERGE_RESOLUTION|>--- conflicted
+++ resolved
@@ -114,13 +114,8 @@
 4 | Gradient Descent Optimization | [Instructions](projects/week_4/Instructions.md) | Use gradient ascent to guide the robot to the highest simulated elevation on the map.
 5 | Mapping | [Instructions](projects/week_5/Instructions.md) | Build a map of the environment with a probablistic occupancy grid.
 6 | Kalman Filter Tracking | [Instructions](projects/week_6/Instructions.md) | Track mineral deposits with a kalman filter.
-<<<<<<< HEAD
-7 | LQR Controller | | Control the robot's motion with an LQR controller.
+7 | LQR Controller | [Instructions](projects/week_7/Instructions.md) | Control the robot's motion with an LQR controller.
 8 | A-Star Path Planning | [Instructions](projects/week_8/Instructions.md) | Teach the robot how to avoid obstacles with the A-Star path planning algorithm.
-=======
-7 | LQR Controller | [Instructions](projects/week_7/Instructions.md) | Control the robot's motion with an LQR controller.
-8 | A-Star Path Planning | | Teach the robot how to avoid obstacles with the A-Star path planning algorithm.
->>>>>>> 81fb15da
 
 ## Robotics Theory Worksheets
 Week | Title | Worksheet | Solutions
