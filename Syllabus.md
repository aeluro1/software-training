# RoboJackets Software Training - Fall 2021

The RoboJackets software training program is designed to prepare you to work on software for the RoboJackets competitive teams. This program offers practical experience writing code using C++ and ROS. It also covers some of the fundamental concepts of robotics used by all of our teams.

## Trainers

- Nico Bartholomai
- Isaac Dale
- Hussain Gynai
- Matthew Hannay
- Charlie Jenkins
- Nicolas Leone
- Vivek Mhatre
- Adithya Vasudev

## Meeting Schedules

All new software members will attend two meetings each week. One meeting will be with their competition team. The other is a general training meeting for members of all teams. While each competition team has its own schedule for new member meetings, there are multiple sessions of the general training meetings available. These general sessions are identical and exist just to give more flexible scheduling options.

For more information about team meeting schedules and locations, check with each team's leadership.

### New Member Team Meetings
- RoboCup
  - Sundays, 7:00 - 9:30pm
- RoboNav
  - Sundays, 4:00 - 7:00pm
- RoboRacing
  - Mondays, 7:00 - 9:30pm

### General Software Training Meetings
- Wednesdays
  - 4:30 - 6:30pm
  - Van Leer, room C241
- Thursdays
  - 4:30 - 6:30pm
  - Molecular Science and Engineering Building (MoSE), room 1201A

## Resources

- [Software Training Mailing List](https://lists.gatech.edu/sympa/robojackets-training-sw)

  An email list for official training-related announcements.

- [Training Calendar](https://robojackets.org/calendar/action~month/cat_ids~12/request_format~html/)

  See details for all RoboJackets training meetings.

- [Piazza](https://piazza.com/class/j4pry2dzzg76pl)

  Get your questions answered any time by the instructors or other students.

- [RoboJackets Training YouTube Channel](https://www.youtube.com/channel/UCh3TLV-vQzzcWGQ4u2jsMOw)

  Where all training videos will be posted.
  
- [Software Training Repository](https://github.com/RoboJackets/software-training)

  The GitHub repository that hosts most of the resources for the software training program, including project instructions and starter code.

- [STSL Repository](https://github.com/RoboJackets/stsl)

  The Software Training Support Library repository. This holds support code for the training projects. Open issues against this repository if you find bugs with the robots or simulator.

## Prerequisites

We will assume that students are familiar with the concepts covered in [AP Computer Science A](https://apstudents.collegeboard.org/courses/ap-computer-science-a). Topics we assume knowledge of will be briefly covered in Week 0 content. Topics covered in AP Computer Science A that have special syntax, properties, or behavior in C++ will be covered in the main course content.

Students should also be comfortable with math at the level of [AP Calculus AB](https://apstudents.collegeboard.org/courses/ap-calculus-ab). Derivatives and integrals will show up throughout the course.

## Topic Schedule

The content of this program is divided into three tracks: Robotics Theory, ROS, and C++. The Robotics Theory track will survey the concepts and math that make intelligent mobile robots work. The ROS track will cover how to use the Robot Operating System to program robots. The C++ track will introduce the C++ programming language, popular in robotics applications.

Week | Robotics Theory | ROS | C++
--- | --- | --- | ---
0 | | | AP CS Review
1 | Linear Algebra, Sensors, Coordinate Frames | Introduction to ROS and useful tools | Introduction to C++
2 | Computer Vision | rclcpp Basics, Timers, Topics | Classes, Inheritance, std::bind
3 | Probability, Particle Filters | Launch, Parameters | Lifetime, References, Pointers
4 | Optimization | Services | Parallelism
5 | SLAM, Mapping | TF, Custom Interfaces | Lambdas
6 | Kalman Filters | Quality of Service | Templates
7 | Control | Actions | 
8 | Path Planning | rosbag | Iterators, Algorithms

## Video Schedule

Robotics theory videos should be watched before your team-specific meetings. C++ and ROS videos should be watched before the general training meetings. You should watch the C++ videos before the ROS videos for a given week.

[Course Introduction Video](https://youtu.be/LZ4-nDEAFcY)

Week | Robotics Theory | C++ | ROS
--- | --- | --- | ---
0 | | [Playlist](https://youtube.com/playlist?list=PL1R5gSylLha2AOCmSaLdDlBMug5XFNfwv) | 
1 | [Playlist](https://youtube.com/playlist?list=PL1R5gSylLha2RjafLHG9lqNqZ2rzH_hdQ) | [Playlist](https://youtube.com/playlist?list=PL1R5gSylLha1TChL2Lkm6PQQnOPRSIpDK) | [Playlist](https://youtube.com/playlist?list=PL1R5gSylLha0y1U3yHAkCYJXXL-GiJDwF)
2 | | |
3 | | |
4 | | |
5 | | |
6 | | |
7 | | |
8 | | |

## Project Schedule

Each week will culminate in a programming project that uses the tools and techniques covered. The projects build on each other to produce the complete software stack needed to get a custom robot to execute a challenge game.

Week | Title |  | Description
--- | --- | --- | ---
1 | Coordinate Frame Transforms | [Instructions](projects/week_1/Instructions.md) | Transform fiducial detections from the camera's frame to the robot's body frame.
<<<<<<< HEAD
2 | Color-based Obstacle Detection | [Instructions](projects/week_2/Instructions.md) | Use HSV color detection and a projective homography to find obstacles near the robot.
3 | Particle Filter Localization | [Instructions]() | Use a particle filter to localize the robot based on fiducial detections.
4 | Gradient Descent Optimization | [Instructions]() | Use gradient ascent to guide the robot to the highest simulated elevation on the map.
5 | Mapping | [Instructions]() | Build a map of the environment with a probablistic occupancy grid.
6 | Kalman Filter Tracking | [Instructions]() | Track mineral deposits with a kalman filter.
7 | LQR Controller | [Instructions]() | Control the robot's motion with an LQR controller.
8 | A-Star Path Planning | [Instructions]() | Teach the robot how to avoid obstacles with the A-Star path planning algorithm.
=======
2 | Color-baesd Obstacle Detection | | Use HSV color detection and a projective homography to find obstacles near the robot.
3 | Particle Filter Localization | | Use a particle filter to localize the robot based on fiducial detections.
4 | Gradient Descent Optimization | | Use gradient ascent to guide the robot to the highest simulated elevation on the map.
5 | Mapping | | Build a map of the environment with a probablistic occupancy grid.
6 | Kalman Filter Tracking | | Track mineral deposits with a kalman filter.
7 | LQR Controller | | Control the robot's motion with an LQR controller.
8 | A-Star Path Planning | | Teach the robot how to avoid obstacles with the A-Star path planning algorithm.
>>>>>>> 7695b1ea
<|MERGE_RESOLUTION|>--- conflicted
+++ resolved
@@ -108,20 +108,10 @@
 Week | Title |  | Description
 --- | --- | --- | ---
 1 | Coordinate Frame Transforms | [Instructions](projects/week_1/Instructions.md) | Transform fiducial detections from the camera's frame to the robot's body frame.
-<<<<<<< HEAD
 2 | Color-based Obstacle Detection | [Instructions](projects/week_2/Instructions.md) | Use HSV color detection and a projective homography to find obstacles near the robot.
-3 | Particle Filter Localization | [Instructions]() | Use a particle filter to localize the robot based on fiducial detections.
-4 | Gradient Descent Optimization | [Instructions]() | Use gradient ascent to guide the robot to the highest simulated elevation on the map.
-5 | Mapping | [Instructions]() | Build a map of the environment with a probablistic occupancy grid.
-6 | Kalman Filter Tracking | [Instructions]() | Track mineral deposits with a kalman filter.
-7 | LQR Controller | [Instructions]() | Control the robot's motion with an LQR controller.
-8 | A-Star Path Planning | [Instructions]() | Teach the robot how to avoid obstacles with the A-Star path planning algorithm.
-=======
-2 | Color-baesd Obstacle Detection | | Use HSV color detection and a projective homography to find obstacles near the robot.
 3 | Particle Filter Localization | | Use a particle filter to localize the robot based on fiducial detections.
 4 | Gradient Descent Optimization | | Use gradient ascent to guide the robot to the highest simulated elevation on the map.
 5 | Mapping | | Build a map of the environment with a probablistic occupancy grid.
 6 | Kalman Filter Tracking | | Track mineral deposits with a kalman filter.
 7 | LQR Controller | | Control the robot's motion with an LQR controller.
-8 | A-Star Path Planning | | Teach the robot how to avoid obstacles with the A-Star path planning algorithm.
->>>>>>> 7695b1ea
+8 | A-Star Path Planning | | Teach the robot how to avoid obstacles with the A-Star path planning algorithm.